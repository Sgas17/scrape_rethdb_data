--- conflicted
+++ resolved
@@ -55,21 +55,12 @@
 
     let slot0 = decoding::decode_slot0(slot0_value)?;
 
-<<<<<<< HEAD
-    // Read liquidity from slot 4
-=======
-    // Read liquidity
->>>>>>> 3e4e9dfb
+    // Read liquidity (stored as u128 in the lower 128 bits of slot 4)
     let liquidity_slot = storage::simple_slot(v3::LIQUIDITY);
     let liquidity_value = cursor
         .seek_by_key_subkey(pool.address, liquidity_slot)?
         .map(|entry| entry.value)
         .unwrap_or(U256::ZERO);
-<<<<<<< HEAD
-=======
-
-    // Liquidity is stored as u128 in the lower 128 bits of the U256 storage slot
->>>>>>> 3e4e9dfb
     let liquidity = liquidity_value.to::<u128>();
 
     // Generate word positions to query based on tick spacing
@@ -147,21 +138,13 @@
 
     let slot0 = decoding::decode_slot0(slot0_value)?;
 
-    // Read liquidity for this poolId
+    // Read liquidity for this poolId (stored as u128 in lower 128 bits)
     let liquidity_slot = storage::v4_liquidity_slot(pool_id);
     let liquidity_value = cursor
         .seek_by_key_subkey(pool.address, liquidity_slot)?
-<<<<<<< HEAD
-        .filter(|entry| entry.key == liquidity_slot)
-        .map(|entry| entry.value)
-        .unwrap_or(U256::ZERO);
-=======
         .filter(|entry| entry.key == liquidity_slot)  // Verify exact match!
         .map(|entry| entry.value)
         .unwrap_or(U256::ZERO);
-
-    // Liquidity is stored as u128 in the lower 128 bits of the U256 storage slot
->>>>>>> 3e4e9dfb
     let liquidity = liquidity_value.to::<u128>();
 
     // Generate word positions
