/// Historical state queries using Reth changesets
///
/// This module provides functions to query storage state at specific block numbers
/// by using Reth's changeset mechanism.

use alloy_primitives::{Address, B256, U256};
use eyre::{eyre, Result};
use reth_db::{
    cursor::{DbCursorRO, DbDupCursorRO},
    tables,
    transaction::DbTx,
};

// BlockNumber is just u64 in Reth
type BlockNumber = u64;

use crate::{
    decoding,
    storage::{self, v2, v3},
    tick_math,
    types::{Bitmap, PoolInput, PoolOutput},
};

/// Query storage value at a specific block number using changesets
///
/// Returns the storage state AFTER the block executes (end of block), matching
/// standard Ethereum RPC semantics (eth_getStorageAt behavior).
///
/// Algorithm:
/// 1. Find the first changeset block STRICTLY GREATER than target block
/// 2. That changeset contains the "before" value, which is the state at our target block
/// 3. If no such changeset exists, use current PlainState (value hasn't changed since)
///
/// Example: If changes occurred at blocks [100, 200, 300] and we query block 150:
/// - First changeset > 150 is block 200
/// - Block 200's changeset has the value BEFORE block 200's transaction
/// - That's the value that existed at blocks 151-199, including our target block 150
///
/// Performance: O(log n) where n = number of changes to this slot
pub fn get_storage_at_block<TX: DbTx>(
    tx: &TX,
    address: Address,
    storage_key: B256,
    block_number: BlockNumber,
) -> Result<U256> {
    use reth_db::models::storage_sharded_key::StorageShardedKey;

    // Step 1: Use StoragesHistory index to find blocks where this slot changed
    let history_key = StorageShardedKey::new(address, storage_key, block_number);
    let mut history_cursor = tx.cursor_read::<tables::StoragesHistory>()?;

    if let Some((key, block_list)) = history_cursor.seek(history_key)? {
        // Verify this is the correct storage slot
        if key.address == address && key.sharded_key.key == storage_key {
            // Step 2: Find first changeset block STRICTLY GREATER than target
            // rank() returns count of blocks <= target
            let rank = block_list.rank(block_number);

            // select(rank) gives us the (rank+1)th smallest element
            // Since rank = count of elements <= target, select(rank) is the first element > target
            let change_block = block_list.select(rank);

            // Step 3: If found, read the "before" value from that changeset
            if let Some(change_block) = change_block {
                let mut changeset_cursor = tx.cursor_dup_read::<tables::StorageChangeSets>()?;

                if let Some(entry) = changeset_cursor
                    .seek_by_key_subkey((change_block, address).into(), storage_key)?
                {
                    if entry.key == storage_key {
                        return Ok(entry.value);
                    }
                }
            }
        }
    }

    // Step 4: No future change found - value hasn't changed since target block
    // Use current PlainState
    let mut storage_cursor = tx.cursor_dup_read::<tables::PlainStorageState>()?;
    if let Some(entry) = storage_cursor.seek_by_key_subkey(address, storage_key)? {
        if entry.key == storage_key {
            return Ok(entry.value);
        }
    }

    // Slot was never set
    Ok(U256::ZERO)
}

/// Read V3 pool data at a specific block number
pub fn read_v3_pool_at_block<TX: DbTx>(
    tx: &TX,
    pool: &PoolInput,
    block_number: BlockNumber,
) -> Result<PoolOutput> {
    let tick_spacing = pool.tick_spacing.ok_or_else(|| eyre!("V3 pool missing tick_spacing"))?;

    // Read slot0 at historical block
    let slot0_slot = storage::simple_slot(v3::SLOT0);
    let slot0_value = get_storage_at_block(tx, pool.address, slot0_slot, block_number)?;
    let slot0 = decoding::decode_slot0(slot0_value)?;

<<<<<<< HEAD
    // Read liquidity from slot 4
=======
    // Read liquidity at historical block
>>>>>>> 3e4e9dfb
    let liquidity_slot = storage::simple_slot(v3::LIQUIDITY);
    let liquidity_value = get_storage_at_block(tx, pool.address, liquidity_slot, block_number)?;
    let liquidity = liquidity_value.to::<u128>();

<<<<<<< HEAD
    // If slot0_only mode, return early without reading ticks/bitmaps
    if pool.slot0_only {
        return Ok(PoolOutput::new_v3(pool.address, slot0, liquidity, vec![], vec![]));
    }

=======
>>>>>>> 3e4e9dfb
    // Generate word positions to query based on tick spacing
    let word_positions = tick_math::generate_word_positions(tick_spacing);

    // Read all bitmaps at historical block
    let mut bitmaps = Vec::new();
    for word_pos in &word_positions {
        let bitmap_slot = storage::bitmap_slot(*word_pos, v3::TICK_BITMAP);
        let value = get_storage_at_block(tx, pool.address, bitmap_slot, block_number)?;

        if value != U256::ZERO {
            bitmaps.push(Bitmap {
                word_pos: *word_pos,
                bitmap: value,
            });
        }
    }

    // Extract initialized ticks from bitmaps
    let mut tick_values = Vec::new();
    for bitmap in &bitmaps {
        let bitmap_bytes = bitmap.bitmap.to_be_bytes::<32>();
        let ticks = tick_math::extract_ticks_from_bitmap_u256(
            bitmap.word_pos,
            &bitmap_bytes,
            tick_spacing,
        );
        tick_values.extend(ticks);
    }

    // Read tick data for each initialized tick at historical block
    let mut ticks = Vec::new();
    for tick_value in tick_values {
        let tick_slot = storage::tick_slot(tick_value, v3::TICKS);
        let value = get_storage_at_block(tx, pool.address, tick_slot, block_number)?;

        if value != U256::ZERO {
            let tick_data = decoding::decode_tick_info(tick_value, value)?;
            ticks.push(tick_data);
        }
    }

    Ok(PoolOutput::new_v3(pool.address, slot0, liquidity, ticks, bitmaps))
}

/// Read V2 pool data at a specific block number
pub fn read_v2_pool_at_block<TX: DbTx>(
    tx: &TX,
    pool: &PoolInput,
    block_number: BlockNumber,
) -> Result<PoolOutput> {
    // Read reserves at historical block from slot 8
    let reserve_slot = storage::simple_slot(v2::RESERVE);
    let value = get_storage_at_block(tx, pool.address, reserve_slot, block_number)?;

    // Decode using Alloy-based decoder
    let reserves = decoding::decode_v2_reserves(value)?;

    Ok(PoolOutput::new_v2(pool.address, reserves))
}

/// Read V4 pool data at a specific block number
pub fn read_v4_pool_at_block<TX: DbTx>(
    tx: &TX,
    pool: &PoolInput,
    pool_id: B256,
    block_number: BlockNumber,
) -> Result<PoolOutput> {
    let tick_spacing = pool.tick_spacing.ok_or_else(|| eyre!("V4 pool missing tick_spacing"))?;

    // Calculate base slot for this pool
    let base_slot = crate::storage::v4_base_slot(pool_id);

    // Read slot0 at historical block (base_slot + 0)
    let slot0_slot = base_slot;
    let slot0_value = get_storage_at_block(tx, pool.address, slot0_slot, block_number)?;

    // Decode V4 slot0 (same structure as V3)
    let slot0 = decoding::decode_slot0(slot0_value)?;

<<<<<<< HEAD
    // Read liquidity for this poolId
=======
    // Read liquidity at historical block (base_slot + 3)
>>>>>>> 3e4e9dfb
    let liquidity_slot = crate::storage::v4_liquidity_slot(pool_id);
    let liquidity_value = get_storage_at_block(tx, pool.address, liquidity_slot, block_number)?;
    let liquidity = liquidity_value.to::<u128>();

<<<<<<< HEAD
    // If slot0_only mode, return early without reading ticks/bitmaps
    if pool.slot0_only {
        return Ok(PoolOutput::new_v4(pool.address, pool_id, slot0, liquidity, vec![], vec![]));
    }

=======
>>>>>>> 3e4e9dfb
    // Generate word positions to query based on tick spacing
    let word_positions = tick_math::generate_word_positions(tick_spacing);

    // Read all bitmaps at historical block
    // V4 bitmaps are at keccak256(abi.encode(wordPos, base_slot + 5))
    let mut bitmaps = Vec::new();
    for word_pos in &word_positions {
        let bitmap_slot = crate::storage::v4_bitmap_slot(pool_id, *word_pos);
        let value = get_storage_at_block(tx, pool.address, bitmap_slot, block_number)?;

        if value != U256::ZERO {
            bitmaps.push(Bitmap {
                word_pos: *word_pos,
                bitmap: value,
            });
        }
    }

    // Extract initialized ticks from bitmaps
    let mut tick_values = Vec::new();
    for bitmap in &bitmaps {
        let bitmap_bytes = bitmap.bitmap.to_be_bytes::<32>();
        let ticks = tick_math::extract_ticks_from_bitmap_u256(
            bitmap.word_pos,
            &bitmap_bytes,
            tick_spacing,
        );
        tick_values.extend(ticks);
    }

    // Read tick data for each initialized tick at historical block
    // V4 ticks are at keccak256(abi.encode(tick, base_slot + 4))
    let mut ticks = Vec::new();
    for tick_value in tick_values {
        let tick_slot = crate::storage::v4_tick_slot(pool_id, tick_value);
        let value = get_storage_at_block(tx, pool.address, tick_slot, block_number)?;

        if value != U256::ZERO {
            // V4 ticks only have liquidityGross and liquidityNet (decode_tick_info extracts these)
            let tick_data = decoding::decode_tick_info(tick_value, value)?;
            ticks.push(tick_data);
        }
    }

    Ok(PoolOutput::new_v4(
        pool.address,
        pool_id,
        slot0,
        liquidity,
        ticks,
        bitmaps,
    ))
}

/// Query multiple storage slots at a specific block (batch optimization)
pub fn get_storage_batch_at_block<TX: DbTx>(
    tx: &TX,
    address: Address,
    storage_keys: &[B256],
    block_number: BlockNumber,
) -> Result<Vec<U256>> {
    storage_keys
        .iter()
        .map(|key| get_storage_at_block(tx, address, *key, block_number))
        .collect()
}

#[cfg(test)]
mod tests {
    // Note: These tests require a real Reth database with historical data
    // They are mostly for documentation of usage patterns

    #[test]
    #[ignore] // Requires real database
    fn test_historical_storage_query() {
        // This test demonstrates the usage pattern
        // In reality, you'd need a real database connection

        // Example:
        // let db = open_db_read_only(db_path)?;
        // let tx = db.tx()?;
        // let value = get_storage_at_block(
        //     &tx,
        //     address,
        //     storage_key,
        //     12345678  // block number
        // )?;
    }
}<|MERGE_RESOLUTION|>--- conflicted
+++ resolved
@@ -101,23 +101,16 @@
     let slot0_value = get_storage_at_block(tx, pool.address, slot0_slot, block_number)?;
     let slot0 = decoding::decode_slot0(slot0_value)?;
 
-<<<<<<< HEAD
-    // Read liquidity from slot 4
-=======
     // Read liquidity at historical block
->>>>>>> 3e4e9dfb
     let liquidity_slot = storage::simple_slot(v3::LIQUIDITY);
     let liquidity_value = get_storage_at_block(tx, pool.address, liquidity_slot, block_number)?;
     let liquidity = liquidity_value.to::<u128>();
 
-<<<<<<< HEAD
     // If slot0_only mode, return early without reading ticks/bitmaps
     if pool.slot0_only {
         return Ok(PoolOutput::new_v3(pool.address, slot0, liquidity, vec![], vec![]));
     }
 
-=======
->>>>>>> 3e4e9dfb
     // Generate word positions to query based on tick spacing
     let word_positions = tick_math::generate_word_positions(tick_spacing);
 
@@ -197,23 +190,16 @@
     // Decode V4 slot0 (same structure as V3)
     let slot0 = decoding::decode_slot0(slot0_value)?;
 
-<<<<<<< HEAD
-    // Read liquidity for this poolId
-=======
     // Read liquidity at historical block (base_slot + 3)
->>>>>>> 3e4e9dfb
     let liquidity_slot = crate::storage::v4_liquidity_slot(pool_id);
     let liquidity_value = get_storage_at_block(tx, pool.address, liquidity_slot, block_number)?;
     let liquidity = liquidity_value.to::<u128>();
 
-<<<<<<< HEAD
     // If slot0_only mode, return early without reading ticks/bitmaps
     if pool.slot0_only {
         return Ok(PoolOutput::new_v4(pool.address, pool_id, slot0, liquidity, vec![], vec![]));
     }
 
-=======
->>>>>>> 3e4e9dfb
     // Generate word positions to query based on tick spacing
     let word_positions = tick_math::generate_word_positions(tick_spacing);
 
